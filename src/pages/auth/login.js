--- conflicted
+++ resolved
@@ -55,12 +55,11 @@
         username: values.username,
         password: values.password,
       };
-      
-<<<<<<< HEAD
+
       console.log("Login attempt with:", { username: values.username }); // Log attempt without password
-=======
+
       // console.log("Login attempt with:", { username: values.username }); // Log attempt without password
->>>>>>> f560726b
+
       
       await dispatch(adminSignin(loginData)).unwrap();
 
