--- conflicted
+++ resolved
@@ -1,3 +1,4 @@
+// pages/predictions.js
 import React, { useState } from "react";
 import { useFormik } from "formik";
 import * as Yup from "yup";
@@ -65,19 +66,15 @@
 import { LocalizationProvider } from "@mui/x-date-pickers/LocalizationProvider";
 import { AdapterDateFns } from "@mui/x-date-pickers/AdapterDateFns";
 
-<<<<<<< HEAD
 import AskHuddle from "@/components/common/AskHuddle";
 
 // Define the steps for the prediction form
 const steps = ["Match Selection", "Prediction Details", "Preview"];
-=======
+
 import { useAuth } from "@/context/AuthContext";
-
-import AskHuddle from "../common/AskHuddle";
 
 // Constants
 const STEPS = ["Match Selection", "Prediction Details", "Preview"];
->>>>>>> f560726b
 
 // Mock Data
 const MATCHES = [
@@ -90,8 +87,6 @@
   { id: 1, name: "Premier League" },
   { id: 2, name: "Champions League" },
 ];
-
-<<<<<<< HEAD
 
 // Initialize matchesByLeague with all leagues
 const matchesByLeague = {
@@ -117,56 +112,14 @@
   "Serie A": [],
   "Ligue 1": [],
   Bundesliga: [],
-
-  // Basketball leagues
-  NBA: [
-    {
-      id: 1,
-      home: "LA Lakers",
-      away: "Boston Celtics",
-      date: "2023-05-15 20:00",
-      stage: "Regular Season",
-    },
-    {
-      id: 2,
-      home: "Golden State Warriors",
-      away: "Chicago Bulls",
-      date: "2023-05-16 19:00",
-      stage: "Regular Season",
-    },
-  ],
-  EuroLeague: [],
-  CBA: [],
-  ACB: [],
-  BBL: [],
-
-  // Tennis leagues
-  "ATP Tour": [
-    {
-      id: 1,
-      home: "Novak Djokovic",
-      away: "Rafael Nadal",
-      date: "2023-05-15 14:00",
-      stage: "Quarter Final",
-    },
-    {
-      id: 2,
-      home: "Roger Federer",
-      away: "Andy Murray",
-      date: "2023-05-16 16:00",
-      stage: "Semi Final",
-    },
-  ],
-  "WTA Tour": [],
-  "Grand Slams": [],
-  "Davis Cup": [],
-  "Fed Cup": [],
 };
 
-const NewPredictionForm = ({ teams = [], onBack, onSubmit }) => {
-=======
 const PREDICTION_TYPES = [
-  { id: 1, name: "Match Winner", values: ["1", "X", "2"] },
+  { 
+    id: 1, 
+    name: "Match Winner", 
+    values: ["1", "X", "2"] 
+  },
   {
     id: 2,
     name: "Over/Under",
@@ -230,14 +183,10 @@
     .min(1, "At least one prediction required"),
 });
 
-const NewPredictionForm = ({ onBack }) => {
+const NewPredictionForm = ({ teams = [], onBack, onSubmit }) => {
   const dispatch = useDispatch();
   const { token } = useAuth();
-  //  console.log(
-  //   "Token:", token
-  //  )
-
->>>>>>> f560726b
+
   const [activeStep, setActiveStep] = useState(0);
   const [loading, setLoading] = useState(false);
   const [submissionStatus, setSubmissionStatus] = useState(null); // 'success', 'error', or null
@@ -800,9 +749,6 @@
               {/* Scheduling section  */}
               <Paper sx={{ p: 3, mb: 1, width: "100%", maxWidth: 800 }}>
                 <Box sx={{ display: "flex", flexDirection: "column", gap: 3 }}>
-                  {/* <Typography variant="subtitle1" gutterBottom>
-                  Post Scheduling 
-                </Typography> */}
                   <FormGroup>
                     <FormControlLabel
                       control={
@@ -1098,7 +1044,7 @@
                           <TipsAndUpdatesIcon fontSize="small" color="action" />
                           <Typography variant="body2">
                             <Box component="span" fontWeight="bold">
-                              Vaue:
+                              Value:
                             </Box>{" "}
                             {value.value || "N/A"}
                           </Typography>
@@ -1197,7 +1143,7 @@
                 );
               })}
 
-               {/* Scheduling preview */}
+              {/* Scheduling preview */}
               {formik.values.isScheduled && (
                 <Card
                   sx={{
@@ -1249,7 +1195,6 @@
                   </CardContent>
                 </Card>
               )}
-              
             </Box>
           </Paper>
         );
@@ -1262,17 +1207,16 @@
   return (
     <LocalizationProvider dateAdapter={AdapterDateFns}>
       <Box 
-      component="form" 
-      onSubmit={formik.handleSubmit} 
-      noValidate
-      sx={{
-         scrollbarWidth: "none",
-              "&::-webkit-scrollbar": {
-                display: "none",
-              },
-      }}
+        component="form" 
+        onSubmit={formik.handleSubmit} 
+        noValidate
+        sx={{
+          scrollbarWidth: "none",
+          "&::-webkit-scrollbar": {
+            display: "none",
+          },
+        }}
       >
-
         {/* Breadcrumbs */}
         <Breadcrumbs sx={{ mb: 3 }}>
           <Link
@@ -1302,7 +1246,6 @@
           ))}
         </Stepper>
 
-<<<<<<< HEAD
         <Box sx={{ mb: 3 }}>
           <Typography
             variant="h3"
@@ -1317,20 +1260,12 @@
         </Box>
 
         {/* Form content */}
-         <Box sx={{ position: 'relative' }}>
-        {renderStepContent(activeStep)}
-
-        {/* AskHuddle chat */}
-          {/* <AskHuddle /> */}
-       
+        <Box sx={{ position: 'relative' }}>
+          {renderStepContent(activeStep)}
+          {/* AskHuddle chat */}
+          <AskHuddle />
         </Box>
-=======
-        {/* Current step content */}
-        {renderStepContent(activeStep)}
-
-         {/* AskHuddle chat */}
-          <AskHuddle />
->>>>>>> f560726b
+
 
         {/* Navigation buttons */}
         <Box sx={{ display: "flex", justifyContent: "space-between", mt: 3 }}>
